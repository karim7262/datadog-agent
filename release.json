--- conflicted
+++ resolved
@@ -1,231 +1,4 @@
 {
-<<<<<<< HEAD
-	"nightly": {
-		"INTEGRATIONS_CORE_VERSION": "master",
-		"OMNIBUS_SOFTWARE_VERSION": "master",
-		"OMNIBUS_RUBY_VERSION": "datadog-5.5.0",
-		"JMXFETCH_VERSION": "0.34.0",
-		"JMXFETCH_HASH": "b5c053b960f9fa949a76ec3b84c308586c409f956379481e6a0044867deb7b52"
-	},
-	"nightly-a7": {
-		"INTEGRATIONS_CORE_VERSION": "master",
-		"OMNIBUS_SOFTWARE_VERSION": "master",
-		"OMNIBUS_RUBY_VERSION": "datadog-5.5.0",
-		"JMXFETCH_VERSION": "0.34.0",
-		"JMXFETCH_HASH": "b5c053b960f9fa949a76ec3b84c308586c409f956379481e6a0044867deb7b52"
-	},
-	"7.17.0-rc.5": {
-		"INTEGRATIONS_CORE_VERSION": "7.17.0-rc.5",
-		"OMNIBUS_SOFTWARE_VERSION": "7.17.0-rc.1",
-		"OMNIBUS_RUBY_VERSION": "datadog-5.5.0",
-		"JMXFETCH_VERSION": "0.34.0",
-		"JMXFETCH_HASH": "b5c053b960f9fa949a76ec3b84c308586c409f956379481e6a0044867deb7b52"
-	},
-	"6.17.0-rc.5": {
-		"INTEGRATIONS_CORE_VERSION": "7.17.0-rc.5",
-		"OMNIBUS_SOFTWARE_VERSION": "7.17.0-rc.1",
-		"OMNIBUS_RUBY_VERSION": "datadog-5.5.0",
-		"JMXFETCH_VERSION": "0.34.0",
-		"JMXFETCH_HASH": "b5c053b960f9fa949a76ec3b84c308586c409f956379481e6a0044867deb7b52"
-	},
-	"7.17.0-rc.4": {
-		"INTEGRATIONS_CORE_VERSION": "7.17.0-rc.4",
-		"OMNIBUS_SOFTWARE_VERSION": "7.17.0-rc.1",
-		"OMNIBUS_RUBY_VERSION": "datadog-5.5.0",
-		"JMXFETCH_VERSION": "0.34.0",
-		"JMXFETCH_HASH": "b5c053b960f9fa949a76ec3b84c308586c409f956379481e6a0044867deb7b52"
-	},
-	"6.17.0-rc.4": {
-		"INTEGRATIONS_CORE_VERSION": "7.17.0-rc.4",
-		"OMNIBUS_SOFTWARE_VERSION": "7.17.0-rc.1",
-		"OMNIBUS_RUBY_VERSION": "datadog-5.5.0",
-		"JMXFETCH_VERSION": "0.34.0",
-		"JMXFETCH_HASH": "b5c053b960f9fa949a76ec3b84c308586c409f956379481e6a0044867deb7b52"
-	},
-	"7.17.0-rc.3": {
-		"INTEGRATIONS_CORE_VERSION": "7.17.0-rc.2",
-		"OMNIBUS_SOFTWARE_VERSION": "7.17.0-rc.1",
-		"OMNIBUS_RUBY_VERSION": "datadog-5.5.0",
-		"JMXFETCH_VERSION": "0.34.0",
-		"JMXFETCH_HASH": "b5c053b960f9fa949a76ec3b84c308586c409f956379481e6a0044867deb7b52"
-	},
-	"6.17.0-rc.3": {
-		"INTEGRATIONS_CORE_VERSION": "7.17.0-rc.2",
-		"OMNIBUS_SOFTWARE_VERSION": "7.17.0-rc.1",
-		"OMNIBUS_RUBY_VERSION": "datadog-5.5.0",
-		"JMXFETCH_VERSION": "0.34.0",
-		"JMXFETCH_HASH": "b5c053b960f9fa949a76ec3b84c308586c409f956379481e6a0044867deb7b52"
-	},
-	"7.17.0-rc.2": {
-		"INTEGRATIONS_CORE_VERSION": "7.17.0-rc.2",
-		"OMNIBUS_SOFTWARE_VERSION": "7.17.0-rc.1",
-		"OMNIBUS_RUBY_VERSION": "datadog-5.5.0",
-		"JMXFETCH_VERSION": "0.34.0",
-		"JMXFETCH_HASH": "b5c053b960f9fa949a76ec3b84c308586c409f956379481e6a0044867deb7b52"
-	},
-	"6.17.0-rc.2": {
-		"INTEGRATIONS_CORE_VERSION": "7.17.0-rc.2",
-		"OMNIBUS_SOFTWARE_VERSION": "7.17.0-rc.1",
-		"OMNIBUS_RUBY_VERSION": "datadog-5.5.0",
-		"JMXFETCH_VERSION": "0.34.0",
-		"JMXFETCH_HASH": "b5c053b960f9fa949a76ec3b84c308586c409f956379481e6a0044867deb7b52"
-	},
-	"7.17.0-rc.1": {
-		"INTEGRATIONS_CORE_VERSION": "7.17.0-rc.1",
-		"OMNIBUS_SOFTWARE_VERSION": "7.17.0-rc.1",
-		"OMNIBUS_RUBY_VERSION": "datadog-5.5.0",
-		"JMXFETCH_VERSION": "0.34.0",
-		"JMXFETCH_HASH": "b5c053b960f9fa949a76ec3b84c308586c409f956379481e6a0044867deb7b52"
-	},
-	"6.17.0-rc.1": {
-		"INTEGRATIONS_CORE_VERSION": "7.17.0-rc.1",
-		"OMNIBUS_SOFTWARE_VERSION": "7.17.0-rc.1",
-		"OMNIBUS_RUBY_VERSION": "datadog-5.5.0",
-		"JMXFETCH_VERSION": "0.34.0",
-		"JMXFETCH_HASH": "b5c053b960f9fa949a76ec3b84c308586c409f956379481e6a0044867deb7b52"
-	},
-	"7.16.0": {
-		"INTEGRATIONS_CORE_VERSION": "7.16.0",
-		"OMNIBUS_SOFTWARE_VERSION": "7.16.0",
-		"OMNIBUS_RUBY_VERSION": "datadog-5.5.0",
-		"JMXFETCH_VERSION": "0.33.1",
-		"JMXFETCH_HASH": "140dd8568b78f5a616da8664f34bb37397c3d3ed87af106d632714f7218e8e88"
-	},
-	"6.16.0": {
-		"INTEGRATIONS_CORE_VERSION": "7.16.0",
-		"OMNIBUS_SOFTWARE_VERSION": "7.16.0",
-		"OMNIBUS_RUBY_VERSION": "datadog-5.5.0",
-		"JMXFETCH_VERSION": "0.33.1",
-		"JMXFETCH_HASH": "140dd8568b78f5a616da8664f34bb37397c3d3ed87af106d632714f7218e8e88"
-	},
-	"6.15.0": {
-		"INTEGRATIONS_CORE_VERSION": "6.15.0",
-		"OMNIBUS_SOFTWARE_VERSION": "6.15.0",
-		"OMNIBUS_RUBY_VERSION": "datadog-5.5.0",
-		"JMXFETCH_VERSION": "0.33.0",
-		"JMXFETCH_HASH": "078011fbcca5e9beee2f041fefacbad824cff47e074b74a4674eb3efed8984b3",
-		"PYTHON_RUNTIMES": "2,3"
-	},
-	"6.14.0": {
-		"INTEGRATIONS_CORE_VERSION": "6.14.0",
-		"OMNIBUS_SOFTWARE_VERSION": "6.14.0",
-		"OMNIBUS_RUBY_VERSION": "datadog-5.5.0",
-		"JMXFETCH_VERSION": "0.31.0",
-		"JMXFETCH_HASH": "b29c0546ed0ab241802428daca2c23928b48d3283e61857a4fea8fdbb615e9f6",
-		"PYTHON_RUNTIMES": "2,3"
-	},
-	"6.13.0": {
-		"INTEGRATIONS_CORE_VERSION": "6.13.0",
-		"OMNIBUS_SOFTWARE_VERSION": "6.13.0",
-		"OMNIBUS_RUBY_VERSION": "datadog-5.5.0",
-		"JMXFETCH_VERSION": "0.30.0",
-		"JMXFETCH_HASH": "e4cd95f96352b5c010de118f2807011147c3fe605a53f5efed6fbdfda4f6d0f8",
-		"PYTHON_RUNTIMES": "2"
-	},
-	"6.12.0": {
-		"INTEGRATIONS_CORE_VERSION": "6.12.0",
-		"OMNIBUS_SOFTWARE_VERSION": "6.12.0",
-		"OMNIBUS_RUBY_VERSION": "datadog-5.5.0",
-		"JMXFETCH_VERSION": "0.29.1",
-		"JMXFETCH_HASH": "4266b8a75ee1daf65414e93f1bffc83f864606d7cb373a23625c1d774c8df643",
-		"PYTHON_RUNTIMES": "2"
-	},
-	"6.11.0": {
-		"INTEGRATIONS_CORE_VERSION": "6.11.0",
-		"PROCESS_AGENT_VERSION": "6.11.0",
-		"OMNIBUS_SOFTWARE_VERSION": "6.11.0",
-		"OMNIBUS_RUBY_VERSION": "datadog-5.5.0",
-		"JMXFETCH_VERSION": "0.27.0",
-		"JMXFETCH_HASH": "52aabf81abb4e42adcb28164b263f01b293dda1c686f845d133ebcd128f8b2ee"
-	},
-	"6.10.0": {
-		"INTEGRATIONS_CORE_VERSION": "6.10.0",
-		"PROCESS_AGENT_VERSION": "6.10.0",
-		"OMNIBUS_SOFTWARE_VERSION": "6.10.0",
-		"OMNIBUS_RUBY_VERSION": "datadog-5.5.0",
-		"JMXFETCH_VERSION": "0.26.1",
-		"JMXFETCH_HASH": "e25fdb6173ea357d6c161228bba7a4c0b60151c89e1bb094f17850d475e4616e"
-	},
-	"6.9.0": {
-		"INTEGRATIONS_CORE_VERSION": "6.9.0",
-		"TRACE_AGENT_VERSION": "6.9.0",
-		"PROCESS_AGENT_VERSION": "6.9.0",
-		"OMNIBUS_SOFTWARE_VERSION": "6.9.0",
-		"OMNIBUS_RUBY_VERSION": "datadog-5.5.0",
-		"JMXFETCH_VERSION": "0.24.1",
-		"JMXFETCH_HASH": "244cdcec15efb9fc9923a868787d3e6a2dad95e169dbee4cb7fe6d122d5109cf"
-	},
-	"6.8.0": {
-		"INTEGRATIONS_CORE_VERSION": "6.8.0",
-		"TRACE_AGENT_VERSION": "6.8.0",
-		"PROCESS_AGENT_VERSION": "6.8.0",
-		"OMNIBUS_SOFTWARE_VERSION": "6.8.0",
-		"OMNIBUS_RUBY_VERSION": "datadog-5.5.0",
-		"JMXFETCH_VERSION": "0.23.0",
-		"JMXFETCH_HASH": "b11f914388128791821380603a06ade9c95b3bbe02be40ebaa8e4edae53d7695"
-	},
-	"6.6.0": {
-		"INTEGRATIONS_CORE_VERSION": "6.6.0",
-		"TRACE_AGENT_VERSION": "6.6.0",
-		"PROCESS_AGENT_VERSION": "6.6.0",
-		"OMNIBUS_SOFTWARE_VERSION": "6.6.0",
-		"OMNIBUS_RUBY_VERSION": "datadog-5.5.0",
-		"JMXFETCH_VERSION": "0.21.0",
-		"JMXFETCH_HASH": "f39554e92b12573c7f9e2a3bd8343cc7b6e177598aed6a87b5ce5db3ef873bf0"
-	},
-	"6.5.0": {
-		"INTEGRATIONS_CORE_VERSION": "6.5.0",
-		"TRACE_AGENT_VERSION": "6.5.0",
-		"PROCESS_AGENT_VERSION": "6.5.0",
-		"OMNIBUS_SOFTWARE_VERSION": "6.5.0",
-		"OMNIBUS_RUBY_VERSION": "datadog-5.5.0",
-		"JMXFETCH_VERSION": "0.20.2",
-		"JMXFETCH_HASH": "3551b0c38a5d78f1d78f7ebe83b7b7482a12943e61a1d1178d7b0bd6ac56c6cf"
-	},
-	"6.4.2": {
-		"INTEGRATIONS_CORE_VERSION": "6.4.2",
-		"TRACE_AGENT_VERSION": "6.4.1",
-		"PROCESS_AGENT_VERSION": "6.4.1",
-		"OMNIBUS_SOFTWARE_VERSION": "6.4.1",
-		"OMNIBUS_RUBY_VERSION": "datadog-5.5.0",
-		"JMXFETCH_VERSION": "0.20.1",
-		"JMXFETCH_HASH": "076dc742d158e888bfff914e022bd1e640bde2b27735e27ed47799dd89058752"
-	},
-	"6.4.1": {
-		"INTEGRATIONS_CORE_VERSION": "6.4.1",
-		"TRACE_AGENT_VERSION": "6.4.1",
-		"PROCESS_AGENT_VERSION": "6.4.1",
-		"OMNIBUS_SOFTWARE_VERSION": "6.4.1",
-		"OMNIBUS_RUBY_VERSION": "datadog-5.5.0",
-		"JMXFETCH_VERSION": "0.20.1",
-		"JMXFETCH_HASH": "076dc742d158e888bfff914e022bd1e640bde2b27735e27ed47799dd89058752"
-	},
-	"6.3.0": {
-		"INTEGRATIONS_CORE_VERSION": "6.3.0",
-		"TRACE_AGENT_VERSION": "6.3.0",
-		"PROCESS_AGENT_VERSION": "6.3.0",
-		"OMNIBUS_SOFTWARE_VERSION": "6.3.0",
-		"OMNIBUS_RUBY_VERSION": "datadog-5.5.0",
-		"JMXFETCH_VERSION": "0.20.0",
-		"JMXFETCH_HASH": "5aad61dfec602ad536f855a12e6c47289515a10808422fc984a57c6a59964c04"
-	},
-	"6.2.0": {
-		"INTEGRATIONS_CORE_VERSION": "6.2.0",
-		"TRACE_AGENT_VERSION": "6.2.0",
-		"PROCESS_AGENT_VERSION": "6.2.0",
-		"OMNIBUS_SOFTWARE_VERSION": "6.2.0",
-		"OMNIBUS_RUBY_VERSION": "datadog-5.5.0",
-		"JMXFETCH_VERSION": "0.20.0",
-		"JMXFETCH_HASH": "5aad61dfec602ad536f855a12e6c47289515a10808422fc984a57c6a59964c04"
-	},
-	"6.1.0": {
-		"INTEGRATIONS_CORE_VERSION": "6.1.0",
-		"TRACE_AGENT_VERSION": "6.1.0",
-		"PROCESS_AGENT_VERSION": "6.1.0",
-		"JMXFETCH_VERSION": "0.19.0",
-		"JMXFETCH_HASH": "28f345c2d407e85802c43201e1e1ea5b8664f39ac705ac8e6b44295b641c5d70"
-	}
-=======
     "nightly": {
         "INTEGRATIONS_CORE_VERSION": "master",
         "OMNIBUS_SOFTWARE_VERSION": "master",
@@ -409,5 +182,4 @@
         "JMXFETCH_VERSION": "0.19.0",
         "JMXFETCH_HASH": "28f345c2d407e85802c43201e1e1ea5b8664f39ac705ac8e6b44295b641c5d70"
     }
->>>>>>> 0ef25b37
 }